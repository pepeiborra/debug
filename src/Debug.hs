--- conflicted
+++ resolved
@@ -108,39 +108,22 @@
 
 appsFromBody :: Name -> Body -> Q Body
 appsFromBody _ b@(GuardedB _) = return b -- TODO: implement guards
-<<<<<<< HEAD
-appsFromBody tag (NormalB e) = NormalB <$> appsFromExp tag e 
-=======
 appsFromBody tag (NormalB e) = NormalB <$> appsFromExp tag e
->>>>>>> f9caf27a
 
 appsFromExp :: Name -> Exp -> Q Exp
 appsFromExp tag e@(AppE e1 e2) = do
     newE1 <- appsFromExp tag e1
     newE2 <- appsFromExp tag e2
     adjustApp tag (AppE newE1 newE2)
-<<<<<<< HEAD
-appsFromExp tag e@(LetE decs exp) = 
-    do newDecs <- traverse (appsFromDec tag) decs
-       LetE newDecs <$> appsFromExp tag exp
-=======
 appsFromExp tag e@(LetE decs exp) = do
     newDecs <- traverse (appsFromDec tag) decs
-    newExp <- appsFromExp tag exp
-    return $ LetE newDecs newExp
->>>>>>> f9caf27a
+    LetE newDecs <$> appsFromExp tag exp
 appsFromExp tag e@(InfixE e1May e2 e3May) = do
     newE1 <- appsFromExpMay tag e1May
     newE2 <- appsFromExp tag e2
     newE3 <- appsFromExpMay tag e3May
-<<<<<<< HEAD
     adjustApp tag (InfixE newE1 newE2 newE3)
-appsFromExp tag e = return e  
-=======
-    adjustedE2 <- adjustApp tag (InfixE newE1 newE2 newE3)
-    return $ InfixE newE1 adjustedE2 newE3
 appsFromExp tag e = return e
->>>>>>> f9caf27a
 
 appsFromExpMay :: Name -> Maybe Exp -> Q (Maybe Exp)
 appsFromExpMay tag Nothing = return Nothing
@@ -151,7 +134,7 @@
     newBody <- appsFromBody tag body
     return $ ValD pat newBody dec
 appsFromDec tag d@(FunD name subClauses) = return d
-appsFromDec _ d = return d 
+appsFromDec _ d = return d
 
 adjustApp :: Name -> Exp -> Q Exp
 adjustApp tag (AppE e1 e2) = do
@@ -161,7 +144,6 @@
     let result = LetE [ValD viewP (NormalB (AppE e1 e2)) []] (VarE e1n)
     return result
 adjustApp tag e@(InfixE e1May e2 e3May) = do
-<<<<<<< HEAD
     let displayName = infixExpDisplayName e2 -- infix symbol, e.g "++"
     if displayName == "$" --don't record $ as a function application
         then return e
@@ -171,35 +153,20 @@
             let viewP = ViewP (VarE 'var `AppE` VarE tag `AppE` LitE (StringL displayName)) (VarP e2Var)
             return $ LetE [ValD viewP (NormalB (InfixE e1May e2 e3May)) []] (VarE e2Var)
 adjustApp _ e@(UInfixE e1 e2 e3) = return e   --TODO: These might need to be processed
-=======
-    let displayName = infixExpDisplayName e2
-    e2n <- newName displayName
-    let viewP = ViewP (VarE 'var `AppE` VarE tag `AppE` LitE (StringL displayName)) (VarP e2n)
-    let _result = LetE [ValD viewP (NormalB (InfixE e1May e2 e3May)) []] (VarE e2n)
-    return e2 -- when fixed, ---> return _result
->>>>>>> f9caf27a
 adjustApp _ e = return e
 
 -- Find the (unqualified) function name to use as the UI display name
 expDisplayName :: Exp -> String
 expDisplayName e =
     let name = removeLet $ (show . ppr) e
-<<<<<<< HEAD
-    in removeExtraDigits (takeWhileEnd (/= '.') ((head . words) name))    
-=======
-    in '_' : removeExtraDigits (takeWhileEnd (/= '.') ((head . words) name))
->>>>>>> f9caf27a
+    in removeExtraDigits (takeWhileEnd (/= '.') ((head . words) name))
 
 -- Same as expDisplayName but for infix functions
 infixExpDisplayName :: Exp -> String
 infixExpDisplayName e =
     let name = removeLet $ (show . ppr) e
-<<<<<<< HEAD
         name' = removeExtraDigits (takeWhileEnd (/= '.') ((head . words) name))
     in fromMaybe name' $ stripSuffix ")" name'
-=======
-    in "_(" ++ removeExtraDigits (takeWhileEnd (/= '.') ((head . words) name))
->>>>>>> f9caf27a
 
 prettyPrint = pprint . transformBi f
     where f (Name x _) = Name x NameS -- avoid nasty qualifications
@@ -209,5 +176,4 @@
 adjustPat tag x = x
 
 toLit = toLitPre ""
-toLitPre pre (Name (OccName x) _) = LitE $ StringL $ pre ++ x
- +toLitPre pre (Name (OccName x) _) = LitE $ StringL $ pre ++ x